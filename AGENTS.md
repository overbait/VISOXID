# VISOXID Agent Handbook

This project implements **Oxid Designer**, a Vite + React + TypeScript workbench for editing closed 2D contours, previewing directional oxidation offsets, and exporting results.  The application renders exclusively to an HTML `<canvas>` (no SVG) and uses Zustand for state.  Geometry helpers live under `src/geometry`, canvas drawing primitives under `src/canvas`, and UI panels/controls under `src/ui`.

## Working Expectations

- The oxidation pipeline now derives the inner contour by first carving a uniform baseline offset with Clipper and then layering per-heading expansions along the outward normals.  Preserve this sequence inside `runGeometryPipeline()` so the oxide shell always honours the configured minimum thickness.
- Canvas interactions must respect the active tool in state (`select`, `pen`, `edit`, `measure`, etc.).  Selections, node manipulation, and measurement overlays are driven from `CanvasViewport` using store actions.
- Units inside the UI are **micrometres (μm)**.  Never reintroduce raw pixel units in UI strings or overlays.
- The oxide preview is drawn inside the canvas renderer.  Do not remove the gradient fill between the external contour and the oxidised inner contour unless a spec change requires it.

## Documentation Discipline

Whenever you make a material change (new feature, bug fix, behavioural tweak, schema change, etc.) you **must** update this handbook with:

- A short description of the change and the rationale/bug it addresses.
- Any new invariants or gotchas future agents need to respect.
- Follow-up chores or tech debt created by the change.

Think of this file as the living design history.  Out-of-date instructions cause regressions, so keep it synchronised with the codebase.

## 2024-05-27 — Interactive editor & library overhaul

- Canvas interactions now cover node dragging (select/edit), pen-based contour sketching, and measurement in μm.  Do not regress pointer-capture logic inside `CanvasViewport`—other tools depend on it.
- Oxidation rendering draws a ribbon gradient between the base contour and the inner oxide preview.  Respect the `oxidationVisible` flag when adding new render passes.
- Directional weights are edited through the compass card above the Tool panel.  Avoid reintroducing the old slider grid or the canvas overlay; keep this card responsive on narrow viewports.
- Scene management gained a local library persisted to `localStorage`.  Use the helpers in `workspaceStore` when adding export/import features so persistence stays consistent.
- Default geometry comes from `createCircleNodes` (see `src/utils/presets.ts`).  Reuse that helper for any future circular presets to avoid duplicated constants.

## 2024-05-28 — Oxidation synchronisation & contour hygiene

- Oxidation defaults and the active selection stay in lock-step.  Use `updateSelectedOxidation` when adjusting per-path values so the geometry pipeline re-runs and history snapshots remain consistent.
- Segment toggling (line ↔︎ Bézier) is handled in the store via `toggleSegmentCurve`.  Any future editing affordances should reuse that action to keep mirrored/closed path invariants intact.
- Path endpoints auto-close when they approach within ~4 μm and mirror snapping pins points to the configured axes—avoid bypassing `mergeEndpointsIfClose` or `applyMirrorSnapping` when mutating node arrays.
- Inner oxidation silhouettes are now cleaned with Clipper before resampling; if you extend the offset logic, feed new contours back through `cleanAndSimplifyPolygons` so ribbons never self-intersect.
- UI and models now clamp oxide inputs to ≤ 10 μm.  Preserve `MAX_THICKNESS_UM` when introducing new entry points or validation.

## 2024-05-29 — 50 μm viewport, mirrored previews & smarter pen

- The canvas now renders a fixed 50 μm × 50 μm work area.  All canvas drawing helpers accept a `ViewTransform` and must convert world coordinates to screen space via `worldToCanvas`/`computeViewTransform`.
- Pointer interactions operate in micrometre space.  Use `canvasDistanceToWorld` when comparing hit-test radii so behaviour stays consistent after future zoom tweaks.
- Mirror preview draws reflected copies instead of duplicating nodes.  Feed any new render passes the workspace `mirror` settings so reflected geometry stays in sync.
- The pen tool only extends from contour endpoints and honours snaps to existing nodes; re-use `penDraft.activeEnd` when adding new gestural behaviours to avoid spawning duplicate vertices.

## 2024-05-30 — Node editing affordances & measurement overhaul

- Workspace state now tracks `nodeSelection`; canvas hit-tests update this so the Scene panel can expose node-level toggles.  When mutating geometry arrays call `pruneNodeSelection` (or mirror its behaviour) to keep the selection in sync and avoid dangling node ids.
- `setNodeCurveMode` promotes/demotes a node’s adjacent segments between straight and Bézier defaults.  Reuse it from UI rather than crafting handles manually—this helper preserves mirror snapping and history bookkeeping.
- The measurement store no longer keeps a history list.  Hovering the outer contour populates `hoverProbe`, dragging creates `dragProbe`, and the last action pins to `pinnedProbe`.  All renderers read these three fields; don’t reintroduce the old history array.

## 2024-06-01 — Compass spokes, progressive oxidation & baseline offsets

- Directional weights surface as coloured spokes in the compass card (`DirectionalCompass`). Each spoke length & hue encode the μm value; clicking opens a nearby popover with ± nudges and a numeric input. The outer plus button toggles add mode—while active, click the rim to insert a new heading. Keep Delete support for the focused spoke and honour the `directionalLinking` flag when propagating edits.
- Heading data still travels through `DirectionWeight` objects (`id`, `label`, `angleDeg`, `valueUm`). `evalThickness` continues to blend headings with a cosine falloff and the global oxidation progress scalar—pass `progress` everywhere thickness is evaluated so the card, slider, and preview stay synchronised.
- Oxidation preview scaling is controlled by `workspaceStore.setOxidationProgress`. The Canvas viewport renders a bottom slider—leave it functional and ensure future changes clamp values to [0, 1] before re-running `runGeometryPipeline`.
- Inner oxide geometry now combines a Clipper-derived uniform inset with extra directional travel along each sample’s outward normal. Preserve this baseline-before-extras ordering when adjusting the pipeline and continue to sanitise the resulting polygons with `cleanAndSimplifyPolygons`.

## 2024-06-02 — Clipper offset execution fix

- `computeOffset` must call `ClipperOffset.Execute` with an output array to avoid mutating a numeric delta (the JS port mutates the array argument). Reuse the shared helper and don’t reintroduce the old single-argument form—it hard-crashes the app on startup.

## 2025-02-14 — Multi-loop oxidation alignment rewrite

- `deriveInnerGeometry` now ray-marches each outer sample toward the Clipper inset so multi-lobed baselines keep their own sample groups. Do not short-circuit this cast; directional extras depend on the per-sample hit result.
- Inner candidates are cleaned per inset loop and resampled back onto the original sample indices. If you tweak this, make sure `innerSamples[i]` still pairs with `samples[i]` even when inset polygons split apart.
- The grouped cleaning step may return multiple loops—keep assigning anchors by proximity so stray spokes don’t jump across gaps. If you add new filters, preserve this grouping.

## 2025-09-24 — SDF marching-squares integration fix

- When deriving inner oxidation silhouettes from the SDF march, pass `[0]` as the iso threshold and flatten the resulting `isoLines` nest—newer versions of the library require an array and TypeScript now enforces the signature.
- Immediately feed the marched rings through `cleanAndSimplifyPolygons` and choose the dominant loop via absolute area so self-intersections are scrubbed before resampling against the outer samples.
- The scalar-field gradient must be normalised before looking up directional thickness; keep the `normalize` call so angle lookups remain stable near flat regions.
- A local `sdf-polygon-2d` module declaration lives under `src/types/`; add new ambient types there when bringing in future untyped geometry helpers.

## 2025-09-25 — SDF dependency hygiene

- `sdf-polygon-2d` expects `point-in-big-polygon` at runtime but omits it from its manifest. Keep `point-in-big-polygon` listed in our own dependencies so Vite’s dev server and build pipeline can resolve the require chain without manual patching.

## 2025-10-10 — Variable-radius inner offset

- `deriveInnerGeometry` now builds the oxide interior using a variable-radius power diagram instead of rasterised SDF marching squares. Each boundary sample contributes a circle with its local thickness; visible arcs define the offset envelope.
- The helper filters arcs to the inward half-space so compass headings (“N”, “E”, …) map to the expected directions after evaluating normals.
- A small Laplacian smoothing pass post-processes the sampled loop to remove stair-steps before cleaning/resampling. Preserve this order if you refine the algorithm.

## 2025-10-11 — Normal orientation & adaptive oxide resolution

- `recomputeNormals` now flips averaged normals that point inward on closed loops using a centroid alignment check. Do not remove this guard—directional weights assume outward-facing normals.
- The compass defaults map `E/N/W/S` to `0°/90°/180°/270°` so UI spokes match world-space directions. Keep this ordering when seeding new headings.
- `ThicknessOptions` gained an optional `resolution` that defaults to `min(0.5, uniformThickness / 4)`. `deriveInnerGeometry` uses it for cleaning tolerance and picks between one or two Laplacian smoothing iterations via `laplacianSmooth(..., { closed: true })`.

## 2025-10-12 — Oxide inner loop fidelity guard

- `deriveInnerGeometry` now aligns the smoothed candidate loop back to the fallback normal projection before any cleaning. Only when the loop self-intersects do we route it through `cleanAndSimplifyPolygons`; otherwise we keep the full sample count so the inner contour mirrors the outer geometry.
- The self-intersection test treats adjacent segments as shared vertices—don’t reuse it for open polylines without rethinking the guard.

## 2025-10-13 — Normal-locked oxide floor

- `recomputeNormals` now derives tangents from central differences (with optional smoothing) and normalises per-sample so normals stay perpendicular to the actual path, even through sharp corners. Keep this routine if you tweak sampling—directional weights assume normals never skew off their spokes.
- `deriveInnerGeometry` reprojects all candidates back onto each sample’s inward normal after smoothing/cleaning, clamping travel to at least the requested thickness (uniform + compass weight). Any future adjustments must preserve this minimum-distance enforcement so oxide thickness never drops below the configured floor.

## 2025-10-14 — Arc-sampled oxide envelope

- `deriveInnerGeometry` now builds a dense envelope by sampling the visible arcs of each per-sample oxidation circle (minimum six points per segment) before resampling back to the original sample count. Preserve this arc sampling when tuning offsets so the inner contour keeps circular curvature instead of collapsing to straight chords.
- The dense arc cloud is cleaned separately and exposed through `innerPolygons`; reuse the `closedDenseLoop` helper when exporting or debugging to avoid reintroducing duplicate closing vertices.
- Arc sampling depends on the outer loop orientation; if you change how samples are ordered, recompute the `orientationSign` in lock-step so arc traversal stays consistent.

## 2025-10-15 — Compass polygon weights & point oxidation

- Directional thickness is now evaluated by interpolating the polygon traced by compass spokes (with the centre treated as `0 μm`) instead of cosine falloffs. When mirroring angles, average the mirrored polygon value with the primary before combining with the uniform baseline.
- The compass chain toggle now applies linked edits to every heading by the same delta. Adding a heading while linked seeds it with the mean of the existing spokes so the polygon stays watertight.
- Standalone sample points (paths reduced to a single node) synthesise an oxide patch by sampling the compass polygon into `innerPolygons`. The canvas renderer fills these loops directly for point oxidations—keep this branch intact when reworking contour drawing.
- The default oxide resolution tightened to `min(0.35, uniform/6)` so envelopes retain more geometry before smoothing; preserve this when tuning tolerances to avoid reintroducing faceting at joins.

## 2025-10-16 — Compass preview hull & open-path smoothing

- The directional compass now draws the evaluated oxidation hull (including the uniform baseline) so designers can see the active contour while adjusting spokes. When tweaking these visuals, keep the hull in sync with `evalThicknessForAngle` and respect the current oxidation progress scalar.
- Uniform thickness renders as a dashed ring beneath the hull; leave it in place so users can distinguish baseline thickness from directional spikes.
- Single-node paths rely on a synthetic sample so the geometry pipeline always produces a dense radial patch—preserve this guard when editing `runGeometryPipeline`.
- Open polylines smooth their inner samples with a light Laplacian pass before enforcing the minimum offset. Any future changes must keep the smoothing before the min-distance clamp to avoid kinks returning at sharp bends.

## 2025-10-17 — Global compass inspector & measurement alignment

- The compass card now edits a single global oxidation profile. Updating spokes, uniform thickness, or mirror symmetry must route through `updateOxidationDefaults`, which propagates the merged settings to every path via `applyGlobalOxidation`. Do not reintroduce per-path overrides.
- Compass spokes expose their label, angle, and μm contribution inside the inspector beneath the dial. Preserve the angle collision guard (0.5° minimum separation) when extending these controls.
- Point oxidation loops use the compass orientation directly (`center + cos/sin`). Keep this sign so the canvas profile matches the compass preview.
- Open-path inner samples receive a tangential offset derived from ±90° compass evaluations before smoothing—retain this blend so straight traces bow in response to directional weights.
- The measurement tool now queries the global profile along the drag heading. Keep `sampleGlobalThickness` intact so drags anywhere on the canvas reflect oxidation distance rather than raw Euclidean length.
- Tool ids `pen`/`edit` were replaced with `line`/`dot` (with `dot` spawning a single-node path). Update shortcuts or hit-tests using these ids and leave the square canvas container in place; avoid restoring the old stretched viewport.

## 2025-10-18 — Pointer-oriented probes & open-line envelopes

- Hover measurements now orient toward the pointer direction, sampling the compass contour for that heading and mirroring single-node (dot) paths around their center. Preserve the pointer-driven fallback when tweaking hit-tests so probes appear on any side of a dot.
- Open polylines derive their inner contour from the same circle-envelope union used for closed loops before enforcing the minimum offset. Avoid reinstating the old tangential delta—straight traces should bow to match the compass hull.

## 2025-10-19 — Global zoom & compass-driven open envelopes

- The canvas viewport now stores a `zoom` scalar in workspace state, exposes slider/± controls in the viewport overlay, and honours Ctrl/⌘ + wheel gestures. When using `computeViewTransform`, always pass the current zoom so hit-testing and rendering stay aligned.
- `computeCircleEnvelope` evaluates the compass polygon per arc direction and, for open paths, samples the full 360° envelope. Keep passing the active `ThicknessOptions` so directional edits immediately bend open-line oxidation.
- Minimum-offset enforcement preserves tangential displacement; only push samples along their normal when the travelled distance drops below the required thickness. This keeps globally biased oxidations from snapping back to straight lines.

## 2025-10-20 — Compass envelope orientation floor

- `computeCircleEnvelope` now evaluates arc radii directly from the compass polygon per heading instead of clamping to the sample’s own offset. Leave the min-distance enforcement in `deriveInnerGeometry` to guarantee the requested thickness instead of reintroducing local `Math.max` guards.
- Dense arc sampling pushes every chosen candidate point into the `denseLoop` and bumps the minimum subdivisions to 12 so closed loops keep enough geometry to avoid collapsing when forms are sealed.

## 2025-10-31 — Circle envelope arc coverage

- `computeCircleEnvelope` now feeds every visible arc segment (post-occlusion) into the dense loop, preferring arcs that face inward on open spans. Keep this sweep intact so the dashed oxide contour reflects contributions from all headings without reintroducing the heavy radial spoke sampling.
- Closed-loop envelopes reject any arc segments that fail the inward-facing check instead of falling back to outward spans. If no inward arc survives the occlusion sweep, the solver reverts to the sample’s baseline normal projection so compass biases stay aligned with the same global heading everywhere on the contour.
- Arc subdivision counts depend on the arc span and current resolution; avoid dropping below two samples per arc or narrow intersections between circles will disappear from the preview.

## 2025-11-01 — Global compass orientation for open paths

- Circle envelopes now evaluate compass radii in world space for open paths instead of mirroring across the inward normal. When tuning the solver, keep `options.restrictToInward` as the switch between inward-only (closed loops) and global headings (open traces) so compass edits stay aligned with the same absolute orientation everywhere.

## 2025-11-02 — Open-path envelope maximises global headings

- Open-path circle envelopes now pick the visible heading with the greatest compass radius instead of clamping to the sample’s inward normal. Preserve this maximisation so straight segments continue to follow the global orientation regardless of their tangent direction.

## 2025-11-03 — Compass dot preview overlay

- The canvas no longer renders the oxide ribbon or dashed inner contour; `drawContours` now only strokes the outer path with a solid line. Keep it this way so the preview stays focused on per-point dots.
- Line oxidation is visualised through `drawOxidationDots`, which drops translated compass patches along each sampled slice. Respect `oxidationDotCount` and the `oxidationVisible` flag when adjusting this overlay.
- The Oxidation panel exposes a “Line preview dots” slider (0–1000). When touching the store, continue to clamp values via `clampDotCount` so undo/redo snapshots remain consistent.

## 2025-11-04 — Canvas pan, collapsible panels & duplication

- Workspace view state now tracks a `pan` vector alongside `zoom`. Use `panBy`/`setPan` when implementing navigation controls and always pass the active pan into `computeViewTransform` so hit-tests and rendering remain aligned.
- The right-hand sidebar reclaiming logic hinges on `panelCollapse.rightSidebar`; preserve the CSS variable `--right-column` that App.tsx sets so the canvas can expand when the sidebar is hidden.
- Dragging with the Select tool translates whole paths via `translatePaths`. The helper skips locked paths and records history—reuse it for future bulk transforms instead of reimplementing per-path loops.
- The Tool panel now offers a Copy action (`duplicateSelectedPaths`, also bound to ⌘/Ctrl+D) that clones the current selection in-place. When introducing new selection tools, make sure they update `selectedPathIds` so duplication remains accurate.
- Measurement drags are unconstrained ruler reads; probes store real endpoint coordinates instead of snapping to oxidation thickness. Hover measurements still sample the oxidation profile—preserve both modes when refining overlays.

## 2025-11-05 — Centered zoom, roaming grid & collapse toggles

- View transforms now keep the 50 μm workspace centred during zoom and apply pan deltas in canvas space. When adjusting navigation, update `computeViewTransform`/`CanvasViewport` together so drag maths stay stable after zooming.
- Grid rendering projects from the current canvas bounds via `canvasToWorld`, so it follows the viewport anywhere. Avoid reintroducing fixed `0…extent` loops or the grid will disappear when panning.
- The right-hand controls now collapse via a shared sidebar toggle. Honour `panelCollapse.rightSidebar` when adjusting layout so `CanvasViewport` width hints stay in sync.

## 2025-11-06 — Unified sidebar collapse & PNG export stub

- `panelCollapse` now only tracks `rightSidebar`; call `setPanelCollapsed(boolean)` to hide or reveal the Oxidation, Grid, and Measurement cards together and update any new UI to respect this global toggle.
- Legacy snapshots may still carry `panelCollapse.oxidation/grid`; reuse `normalizePanelCollapse` when touching history/import logic so they migrate cleanly.
- The compass inspector swaps the old helper text for an “Export PNG” button that currently fires an info toast via `pushWarning`. Wire the actual export routine through this button in future changes.
- App bootstrap now guards the demo circle seeding with a ref so StrictMode’s double effects don’t spawn duplicate geometry. Keep this sentinel in place if you refactor startup flows.

## 2025-11-07 — DXF interchange & reference geometry mode

- Paths now carry a `meta.kind` (`'oxided'` | `'reference'`). Reference paths act as grey, non-oxidised guides: no dots, no thickness evaluation, and no per-node editing. Use `setPathType` to flip modes so undo/redo and geometry recomputation stay in sync.
- Canvas hit-tests skip reference paths for node/segment edits and handles never render for them. They can still be translated as a whole via `translatePaths`.
- `runGeometryPipeline` zeros thickness/inner geometry for reference paths. If you create new entry points, make sure reference mode routes through this same guard before invoking the offset solver.
- DXF import/export lives under `src/utils/dxf.ts`. The importer supports `LINE` and `LWPOLYLINE` entities, recentres everything to the 50 μm workspace, and maps the `REFERENCE` layer to the reference path kind. Keep exports using those same layers so round-trips remain lossless.

## 2025-11-08 — Tool selector memoisation guard

- Components should never subscribe to Zustand selectors that build new arrays or objects on every render; doing so trips React’s external-store guard and bricks the UI with an infinite update loop. Derive filtered selections with `useMemo` (fed by stable store slices) or provide a comparator when you need structural equality.

## 2025-11-09 — Path kind inspector & DXF arc sampling

- The path type selector now lives on the right rail beneath the Oxidation card. Keep its mixed-selection banner and reuse `setPathType` so undo/redo and the geometry pipeline stay consistent when flipping modes.
- DXF import now approximates `ARC` and `CIRCLE` entities into polylines (64 segments for a full circle). Preserve this conversion so guides from AutoCAD round-trip without manual edits, and keep centring the result in the 50 μm workspace before adding paths.
- The canvas centre column no longer hard-limits its width when the sidebar is expanded, ensuring the gap matches the left rail, and zoom tops out at ×4. Honour these bounds when adjusting layout or viewport behaviour.

## 2025-11-10 — Scene snapshots & DXF curve preservation

- Workspace state now persists complete scene snapshots in `scenes`. Use `saveSceneToLibrary`/`loadSceneFromLibrary` for library interactions, and update `captureSceneState` plus the persistence helpers when adding new top-level store fields so saved scenes stay lossless.
- DXF import promotes `CIRCLE`/`ARC` entities into Bézier-based nodes via `buildNodesFromDXFShape` (`createCircleNodes`/`createArcNodes`). Extend that pipeline for additional entity types to keep curvature intact instead of falling back to polylines.
- The Scene panel splits saved scenes and shapes with shared rename/load affordances and exposes a diameter input under “Add reference circle”. Keep the copy control inside the tool grid and maintain the new left/right sidebar card order (grid tools on the left, scene management on the right).

## 2025-11-11 — Multi-node marquee & oxide-edge hover reads

- The Select tool now supports marquee selection by dragging from empty canvas space. Honour the `boxSelection` session in `CanvasViewport` when tweaking pointer handlers and keep Shift-drag additive to the existing node selection.
- Node drags can move multiple anchors at once; grouped updates route through `translateNodeGroup` so handles shift together and history stays consistent. Avoid bypassing this helper when touching group-drag logic.
- Hover measurements recognise hits on the oxidation edge as well as the outer contour. Preserve the combined inner/outer hit-testing so hover probes stay responsive even when pointing at the oxide boundary.

## 2025-11-12 — Oxidation dot clipping masks

- `drawOxidationDots` now clips each rendered dot against its closed contour so the exterior half stays invisible. When touching this overlay, keep the per-variant canvas `clip()` guard so mirrored paths inherit the same masking without leaking across shapes.
<<<<<<< HEAD
- Only closed paths provide a clip polygon; open traces still render the full dot glyph. Preserve this distinction so open-line previews keep showing both sides of the stroke.

## 2025-11-13 — Rotation tool & oval reference guides

- A dedicated Rotate tool now spins the active selection around its average anchor position. Pointer drags accumulate the delta angle and snap to 10° increments; call `rotatePaths` with the snapped delta rather than rewriting node coordinates directly so history entries and oxidation recomputation stay in sync.
- Locked paths are ignored during a rotation session, matching translation behaviour. If no unlocked paths are selected the tool remains idle—keep this guard in place to avoid accidental transforms.
- “Add reference circle” can optionally output an oval. The checkbox exposes a horizontal stretch slider (50–200 % of the entered diameter); reuse the stretch helper so the Bézier handles scale with the anchors and keep the generated name in the `Reference oval (V×H μm)` format for library parity.
=======
- Only closed paths provide a clip polygon; open traces still render the full dot glyph. Preserve this distinction so open-line previews keep showing both sides of the stroke.
>>>>>>> 7a2966ab
<|MERGE_RESOLUTION|>--- conflicted
+++ resolved
@@ -216,14 +216,4 @@
 ## 2025-11-12 — Oxidation dot clipping masks
 
 - `drawOxidationDots` now clips each rendered dot against its closed contour so the exterior half stays invisible. When touching this overlay, keep the per-variant canvas `clip()` guard so mirrored paths inherit the same masking without leaking across shapes.
-<<<<<<< HEAD
 - Only closed paths provide a clip polygon; open traces still render the full dot glyph. Preserve this distinction so open-line previews keep showing both sides of the stroke.
-
-## 2025-11-13 — Rotation tool & oval reference guides
-
-- A dedicated Rotate tool now spins the active selection around its average anchor position. Pointer drags accumulate the delta angle and snap to 10° increments; call `rotatePaths` with the snapped delta rather than rewriting node coordinates directly so history entries and oxidation recomputation stay in sync.
-- Locked paths are ignored during a rotation session, matching translation behaviour. If no unlocked paths are selected the tool remains idle—keep this guard in place to avoid accidental transforms.
-- “Add reference circle” can optionally output an oval. The checkbox exposes a horizontal stretch slider (50–200 % of the entered diameter); reuse the stretch helper so the Bézier handles scale with the anchors and keep the generated name in the `Reference oval (V×H μm)` format for library parity.
-=======
-- Only closed paths provide a clip polygon; open traces still render the full dot glyph. Preserve this distinction so open-line previews keep showing both sides of the stroke.
->>>>>>> 7a2966ab
